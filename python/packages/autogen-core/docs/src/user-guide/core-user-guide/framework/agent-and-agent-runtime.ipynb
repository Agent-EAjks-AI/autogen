{
<<<<<<< HEAD
 "cells": [
  {
   "cell_type": "markdown",
   "metadata": {},
   "source": [
    "# Agent and Agent Runtime\n",
    "\n",
    "In this and the following section, we focus on the core concepts of AutoGen:\n",
    "agents, agent runtime, messages, and communication.\n",
    "You will not find any AI models or tools here, just the foundational\n",
    "building blocks for building multi-agent applications."
   ]
  },
  {
   "cell_type": "markdown",
   "metadata": {},
   "source": [
    "An agent in AutoGen is an entity defined by the base class {py:class}`autogen_core.base.BaseAgent`.\n",
    "It has a unique identifier of the type {py:class}`autogen_core.base.AgentId`,\n",
    "a metadata dictionary of the type {py:class}`autogen_core.base.AgentMetadata`,\n",
    "and method for handling messages {py:meth}`autogen_core.base.BaseAgent.on_message`.\n",
    "\n",
    "An agent runtime is the execution environment for agents in AutoGen.\n",
    "Similar to the runtime environment of a programming language,\n",
    "an agent runtime provides the necessary infrastructure to facilitate communication\n",
    "between agents, manage agent lifecycles, enforce security boundaries, and support monitoring and\n",
    "debugging.\n",
    "For local development, developers can use {py:class}`~autogen_core.application.SingleThreadedAgentRuntime`,\n",
    "which can be embedded in a Python application.\n",
    "\n",
    "```{note}\n",
    "Agents are not directly instantiated and managed by application code.\n",
    "Instead, they are created by the runtime when needed and managed by the runtime.\n",
    "```"
   ]
  },
  {
   "cell_type": "markdown",
   "metadata": {},
   "source": [
    "## Implementing an Agent\n",
    "\n",
    "To implement an agent, the developer must subclass the {py:class}`~autogen_core.base.BaseAgent` class\n",
    "and implement the {py:meth}`~autogen_core.base.BaseAgent.on_message` method.\n",
    "This method is invoked when the agent receives a message. For example,\n",
    "the following agent handles a simple message type and prints the message it receives:"
   ]
  },
  {
   "cell_type": "code",
   "execution_count": 1,
   "metadata": {},
   "outputs": [],
   "source": [
    "from dataclasses import dataclass\n",
    "\n",
    "from autogen_core.base import AgentId, BaseAgent, MessageContext\n",
    "\n",
    "\n",
    "@dataclass\n",
    "class MyMessageType:\n",
    "    content: str\n",
    "\n",
    "\n",
    "class MyAgent(BaseAgent):\n",
    "    def __init__(self) -> None:\n",
    "        super().__init__(\"MyAgent\")\n",
    "\n",
    "    async def on_message_impl(self, message: MyMessageType, ctx: MessageContext) -> None:\n",
    "        print(f\"Received message: {message.content}\")  # type: ignore"
   ]
  },
  {
   "cell_type": "markdown",
   "metadata": {},
   "source": [
    "This agent only handles `MyMessageType` messages. \n",
    "To handle multiple message types, developers can subclass the {py:class}`~autogen_core.components.RoutedAgent` class\n",
    "which provides an easy-to use API to implement different message handlers for different message types.\n",
    "See the next section on [message and communication](./message-and-communication.ipynb)."
   ]
  },
  {
   "cell_type": "markdown",
   "metadata": {},
   "source": [
    "## Registering Agent Type\n",
    "\n",
    "To make agents available to the runtime, developers can use the\n",
    "{py:meth}`~autogen_core.base.BaseAgent.register` class method of the\n",
    "{py:class}`~autogen_core.base.BaseAgent` class.\n",
    "The process of registration associates an agent type, which is uniquely identified by a string, \n",
    "and a factory function\n",
    "that creates an instance of the agent type of the given class.\n",
    "The factory function is used to allow automatic creation of agent instances \n",
    "when they are needed.\n",
    "\n",
    "Agent type ({py:class}`~autogen_core.base.AgentType`) is not the same as the agent class. In this example,\n",
    "the agent type is `AgentType(\"my_agent\")` and the agent class is the Python class `MyAgent`.\n",
    "The factory function is expected to return an instance of the agent class \n",
    "on which the {py:meth}`~autogen_core.base.BaseAgent.register` class method is invoked.\n",
    "Read [Agent Identity and Lifecycles](../core-concepts/agent-identity-and-lifecycle.md)\n",
    "to learn more about agent type and identity.\n",
    "\n",
    "```{note}\n",
    "Different agent types can be registered with factory functions that return \n",
    "the same agent class. For example, in the factory functions, \n",
    "variations of the constructor parameters\n",
    "can be used to create different instances of the same agent class.\n",
    "```\n",
    "\n",
    "To register an agent type with the \n",
    "{py:class}`~autogen_core.application.SingleThreadedAgentRuntime`,\n",
    "the following code can be used:"
   ]
  },
  {
   "cell_type": "code",
   "execution_count": 2,
   "metadata": {},
   "outputs": [
    {
     "data": {
      "text/plain": [
       "AgentType(type='my_agent')"
      ]
     },
     "execution_count": 2,
     "metadata": {},
     "output_type": "execute_result"
    }
   ],
   "source": [
    "from autogen_core.application import SingleThreadedAgentRuntime\n",
    "\n",
    "runtime = SingleThreadedAgentRuntime()\n",
    "await MyAgent.register(runtime, \"my_agent\", lambda: MyAgent())"
   ]
  },
  {
   "cell_type": "markdown",
   "metadata": {},
   "source": [
    "Once an agent type is registered, we can send a direct message to an agent instance\n",
    "using an {py:class}`~autogen_core.base.AgentId`.\n",
    "The runtime will create the instance the first time it delivers a\n",
    "message to this instance."
   ]
  },
  {
   "cell_type": "code",
   "execution_count": 3,
   "metadata": {},
   "outputs": [
    {
     "name": "stdout",
     "output_type": "stream",
     "text": [
      "Received message: Hello, World!\n"
     ]
    }
   ],
   "source": [
    "agent_id = AgentId(\"my_agent\", \"default\")\n",
    "runtime.start()  # Start processing messages in the background.\n",
    "await runtime.send_message(MyMessageType(\"Hello, World!\"), agent_id)\n",
    "await runtime.stop()  # Stop processing messages in the background."
   ]
  },
  {
   "cell_type": "markdown",
   "metadata": {},
   "source": [
    "```{note}\n",
    "Because the runtime manages the lifecycle of agents, an {py:class}`~autogen_core.base.AgentId`\n",
    "is only used to communicate with the agent or retrieve its metadata (e.g., description).\n",
    "```"
   ]
  },
  {
   "cell_type": "markdown",
   "metadata": {},
   "source": [
    "## Running the Single-Threaded Agent Runtime\n",
    "\n",
    "The above code snippet uses `runtime.start()` to start a background task\n",
    "to process and deliver messages to recepients' message handlers.\n",
    "This is a feature of the\n",
    "local embedded runtime {py:class}`~autogen_core.application.SingleThreadedAgentRuntime`.\n",
    "\n",
    "To stop the background task immediately, use the `stop()` method:"
   ]
  },
  {
   "cell_type": "code",
   "execution_count": 4,
   "metadata": {},
   "outputs": [],
   "source": [
    "runtime.start()\n",
    "# ... Send messages, publish messages, etc.\n",
    "await runtime.stop()  # This will return immediately but will not cancel\n",
    "# any in-progress message handling."
   ]
  },
  {
   "cell_type": "markdown",
   "metadata": {},
   "source": [
    "You can resume the background task by calling `start()` again.\n",
    "\n",
    "For batch scenarios such as running benchmarks for evaluating agents,\n",
    "you may want to wait for the background task to stop automatically when\n",
    "there are no unprocessed messages and no agent is handling messages --\n",
    "the batch may considered complete.\n",
    "You can achieve this by using the `stop_when_idle()` method:"
   ]
  },
  {
   "cell_type": "code",
   "execution_count": 5,
   "metadata": {},
   "outputs": [],
   "source": [
    "runtime.start()\n",
    "# ... Send messages, publish messages, etc.\n",
    "await runtime.stop_when_idle()  # This will block until the runtime is idle."
   ]
  },
  {
   "cell_type": "markdown",
   "metadata": {},
   "source": [
    "You can also directly process messages one-by-one without a background task using:"
   ]
  },
  {
   "cell_type": "code",
   "execution_count": 6,
   "metadata": {},
   "outputs": [],
   "source": [
    "await runtime.process_next()"
   ]
  },
  {
   "cell_type": "markdown",
   "metadata": {},
   "source": [
    "Other runtime implementations will have their own ways of running the runtime."
   ]
  }
 ],
 "metadata": {
  "kernelspec": {
   "display_name": "autogen_core",
   "language": "python",
   "name": "python3"
  },
  "language_info": {
   "codemirror_mode": {
    "name": "ipython",
    "version": 3
   },
   "file_extension": ".py",
   "mimetype": "text/x-python",
   "name": "python",
   "nbconvert_exporter": "python",
   "pygments_lexer": "ipython3",
   "version": "3.11.9"
  }
 },
 "nbformat": 4,
 "nbformat_minor": 2
=======
    "cells": [
        {
            "cell_type": "markdown",
            "metadata": {},
            "source": [
                "# Agent and Agent Runtime\n",
                "\n",
                "In this and the following section, we focus on the core concepts of AutoGen:\n",
                "agents, agent runtime, messages, and communication.\n",
                "You will not find any AI models or tools here, just the foundational\n",
                "building blocks for building multi-agent applications.\n",
                "\n",
                "```{note}\n",
                "The Core API is designed to be unopinionated and flexible. So at times, you\n",
                "may find it challenging. Continue if you are building\n",
                "an interactive, scalable and distributed multi-agent system and want full control\n",
                "of all workflows.\n",
                "If you just want to get something running\n",
                "quickly, you may take a look at the [AgentChat API](../../agentchat-user-guide/index.md).\n",
                "```"
            ]
        },
        {
            "cell_type": "markdown",
            "metadata": {},
            "source": [
                "An agent in AutoGen is an entity defined by the base class {py:class}`autogen_core.Agent`.\n",
                "It has a unique identifier of the type {py:class}`autogen_core.AgentId`,\n",
                "a metadata dictionary of the type {py:class}`autogen_core.AgentMetadata`,\n",
                "and method for handling messages {py:meth}`autogen_core.BaseAgent.on_message_impl`.\n",
                "\n",
                "An agent runtime is the execution environment for agents in AutoGen.\n",
                "Similar to the runtime environment of a programming language,\n",
                "an agent runtime provides the necessary infrastructure to facilitate communication\n",
                "between agents, manage agent lifecycles, enforce security boundaries, and support monitoring and\n",
                "debugging.\n",
                "For local development, developers can use {py:class}`~autogen_core.SingleThreadedAgentRuntime`,\n",
                "which can be embedded in a Python application.\n",
                "\n",
                "```{note}\n",
                "Agents are not directly instantiated and managed by application code.\n",
                "Instead, they are created by the runtime when needed and managed by the runtime.\n",
                "```"
            ]
        },
        {
            "cell_type": "markdown",
            "metadata": {},
            "source": [
                "## Implementing an Agent\n",
                "\n",
                "To implement an agent, the developer must subclass the {py:class}`~autogen_core.BaseAgent` class\n",
                "and implement the {py:meth}`~autogen_core.BaseAgent.on_message_impl` method.\n",
                "This method is invoked when the agent receives a message. For example,\n",
                "the following agent handles a simple message type and prints the message it receives:"
            ]
        },
        {
            "cell_type": "code",
            "execution_count": null,
            "metadata": {},
            "outputs": [],
            "source": [
                "from dataclasses import dataclass\n",
                "\n",
                "from autogen_core import AgentId, BaseAgent, MessageContext\n",
                "\n",
                "\n",
                "@dataclass\n",
                "class MyMessageType:\n",
                "    content: str\n",
                "\n",
                "\n",
                "class MyAgent(BaseAgent):\n",
                "    def __init__(self) -> None:\n",
                "        super().__init__(\"MyAgent\")\n",
                "\n",
                "    async def on_message_impl(self, message: MyMessageType, ctx: MessageContext) -> None:\n",
                "        print(f\"Received message: {message.content}\")  # type: ignore"
            ]
        },
        {
            "cell_type": "markdown",
            "metadata": {},
            "source": [
                "This agent only handles `MyMessageType` messages. \n",
                "To handle multiple message types, developers can subclass the {py:class}`~autogen_core.RoutedAgent` class\n",
                "which provides an easy-to use API to implement different message handlers for different message types.\n",
                "See the next section on [message and communication](./message-and-communication.ipynb)."
            ]
        },
        {
            "cell_type": "markdown",
            "metadata": {},
            "source": [
                "## Registering Agent Type\n",
                "\n",
                "To make agents available to the runtime, developers can use the\n",
                "{py:meth}`~autogen_core.BaseAgent.register` class method of the\n",
                "{py:class}`~autogen_core.BaseAgent` class.\n",
                "The process of registration associates an agent type, which is uniquely identified by a string, \n",
                "and a factory function\n",
                "that creates an instance of the agent type of the given class.\n",
                "The factory function is used to allow automatic creation of agent instances \n",
                "when they are needed.\n",
                "\n",
                "Agent type ({py:class}`~autogen_core.AgentType`) is not the same as the agent class. In this example,\n",
                "the agent type is `AgentType(\"my_agent\")` and the agent class is the Python class `MyAgent`.\n",
                "The factory function is expected to return an instance of the agent class \n",
                "on which the {py:meth}`~autogen_core.BaseAgent.register` class method is invoked.\n",
                "Read [Agent Identity and Lifecycles](../core-concepts/agent-identity-and-lifecycle.md)\n",
                "to learn more about agent type and identity.\n",
                "\n",
                "```{note}\n",
                "Different agent types can be registered with factory functions that return \n",
                "the same agent class. For example, in the factory functions, \n",
                "variations of the constructor parameters\n",
                "can be used to create different instances of the same agent class.\n",
                "```\n",
                "\n",
                "To register an agent type with the \n",
                "{py:class}`~autogen_core.SingleThreadedAgentRuntime`,\n",
                "the following code can be used:"
            ]
        },
        {
            "cell_type": "code",
            "execution_count": null,
            "metadata": {},
            "outputs": [
                {
                    "data": {
                        "text/plain": [
                            "AgentType(type='my_agent')"
                        ]
                    },
                    "execution_count": 2,
                    "metadata": {},
                    "output_type": "execute_result"
                }
            ],
            "source": [
                "from autogen_core import SingleThreadedAgentRuntime\n",
                "\n",
                "runtime = SingleThreadedAgentRuntime()\n",
                "await MyAgent.register(runtime, \"my_agent\", lambda: MyAgent())"
            ]
        },
        {
            "cell_type": "markdown",
            "metadata": {},
            "source": [
                "Once an agent type is registered, we can send a direct message to an agent instance\n",
                "using an {py:class}`~autogen_core.AgentId`.\n",
                "The runtime will create the instance the first time it delivers a\n",
                "message to this instance."
            ]
        },
        {
            "cell_type": "code",
            "execution_count": 3,
            "metadata": {},
            "outputs": [
                {
                    "name": "stdout",
                    "output_type": "stream",
                    "text": [
                        "Received message: Hello, World!\n"
                    ]
                }
            ],
            "source": [
                "agent_id = AgentId(\"my_agent\", \"default\")\n",
                "runtime.start()  # Start processing messages in the background.\n",
                "await runtime.send_message(MyMessageType(\"Hello, World!\"), agent_id)\n",
                "await runtime.stop()  # Stop processing messages in the background."
            ]
        },
        {
            "cell_type": "markdown",
            "metadata": {},
            "source": [
                "```{note}\n",
                "Because the runtime manages the lifecycle of agents, an {py:class}`~autogen_core.AgentId`\n",
                "is only used to communicate with the agent or retrieve its metadata (e.g., description).\n",
                "```"
            ]
        },
        {
            "cell_type": "markdown",
            "metadata": {},
            "source": [
                "## Running the Single-Threaded Agent Runtime\n",
                "\n",
                "The above code snippet uses `runtime.start()` to start a background task\n",
                "to process and deliver messages to recepients' message handlers.\n",
                "This is a feature of the\n",
                "local embedded runtime {py:class}`~autogen_core.SingleThreadedAgentRuntime`.\n",
                "\n",
                "To stop the background task immediately, use the `stop()` method:"
            ]
        },
        {
            "cell_type": "code",
            "execution_count": 4,
            "metadata": {},
            "outputs": [],
            "source": [
                "runtime.start()\n",
                "# ... Send messages, publish messages, etc.\n",
                "await runtime.stop()  # This will return immediately but will not cancel\n",
                "# any in-progress message handling."
            ]
        },
        {
            "cell_type": "markdown",
            "metadata": {},
            "source": [
                "You can resume the background task by calling `start()` again.\n",
                "\n",
                "For batch scenarios such as running benchmarks for evaluating agents,\n",
                "you may want to wait for the background task to stop automatically when\n",
                "there are no unprocessed messages and no agent is handling messages --\n",
                "the batch may considered complete.\n",
                "You can achieve this by using the `stop_when_idle()` method:"
            ]
        },
        {
            "cell_type": "code",
            "execution_count": 5,
            "metadata": {},
            "outputs": [],
            "source": [
                "runtime.start()\n",
                "# ... Send messages, publish messages, etc.\n",
                "await runtime.stop_when_idle()  # This will block until the runtime is idle."
            ]
        },
        {
            "cell_type": "markdown",
            "metadata": {},
            "source": [
                "You can also directly process messages one-by-one without a background task using:"
            ]
        },
        {
            "cell_type": "code",
            "execution_count": 6,
            "metadata": {},
            "outputs": [],
            "source": [
                "await runtime.process_next()"
            ]
        },
        {
            "cell_type": "markdown",
            "metadata": {},
            "source": [
                "Other runtime implementations will have their own ways of running the runtime."
            ]
        }
    ],
    "metadata": {
        "kernelspec": {
            "display_name": ".venv",
            "language": "python",
            "name": "python3"
        },
        "language_info": {
            "codemirror_mode": {
                "name": "ipython",
                "version": 3
            },
            "file_extension": ".py",
            "mimetype": "text/x-python",
            "name": "python",
            "nbconvert_exporter": "python",
            "pygments_lexer": "ipython3",
            "version": "3.12.6"
        }
    },
    "nbformat": 4,
    "nbformat_minor": 2
>>>>>>> c74c2d67
}<|MERGE_RESOLUTION|>--- conflicted
+++ resolved
@@ -1,280 +1,4 @@
 {
-<<<<<<< HEAD
- "cells": [
-  {
-   "cell_type": "markdown",
-   "metadata": {},
-   "source": [
-    "# Agent and Agent Runtime\n",
-    "\n",
-    "In this and the following section, we focus on the core concepts of AutoGen:\n",
-    "agents, agent runtime, messages, and communication.\n",
-    "You will not find any AI models or tools here, just the foundational\n",
-    "building blocks for building multi-agent applications."
-   ]
-  },
-  {
-   "cell_type": "markdown",
-   "metadata": {},
-   "source": [
-    "An agent in AutoGen is an entity defined by the base class {py:class}`autogen_core.base.BaseAgent`.\n",
-    "It has a unique identifier of the type {py:class}`autogen_core.base.AgentId`,\n",
-    "a metadata dictionary of the type {py:class}`autogen_core.base.AgentMetadata`,\n",
-    "and method for handling messages {py:meth}`autogen_core.base.BaseAgent.on_message`.\n",
-    "\n",
-    "An agent runtime is the execution environment for agents in AutoGen.\n",
-    "Similar to the runtime environment of a programming language,\n",
-    "an agent runtime provides the necessary infrastructure to facilitate communication\n",
-    "between agents, manage agent lifecycles, enforce security boundaries, and support monitoring and\n",
-    "debugging.\n",
-    "For local development, developers can use {py:class}`~autogen_core.application.SingleThreadedAgentRuntime`,\n",
-    "which can be embedded in a Python application.\n",
-    "\n",
-    "```{note}\n",
-    "Agents are not directly instantiated and managed by application code.\n",
-    "Instead, they are created by the runtime when needed and managed by the runtime.\n",
-    "```"
-   ]
-  },
-  {
-   "cell_type": "markdown",
-   "metadata": {},
-   "source": [
-    "## Implementing an Agent\n",
-    "\n",
-    "To implement an agent, the developer must subclass the {py:class}`~autogen_core.base.BaseAgent` class\n",
-    "and implement the {py:meth}`~autogen_core.base.BaseAgent.on_message` method.\n",
-    "This method is invoked when the agent receives a message. For example,\n",
-    "the following agent handles a simple message type and prints the message it receives:"
-   ]
-  },
-  {
-   "cell_type": "code",
-   "execution_count": 1,
-   "metadata": {},
-   "outputs": [],
-   "source": [
-    "from dataclasses import dataclass\n",
-    "\n",
-    "from autogen_core.base import AgentId, BaseAgent, MessageContext\n",
-    "\n",
-    "\n",
-    "@dataclass\n",
-    "class MyMessageType:\n",
-    "    content: str\n",
-    "\n",
-    "\n",
-    "class MyAgent(BaseAgent):\n",
-    "    def __init__(self) -> None:\n",
-    "        super().__init__(\"MyAgent\")\n",
-    "\n",
-    "    async def on_message_impl(self, message: MyMessageType, ctx: MessageContext) -> None:\n",
-    "        print(f\"Received message: {message.content}\")  # type: ignore"
-   ]
-  },
-  {
-   "cell_type": "markdown",
-   "metadata": {},
-   "source": [
-    "This agent only handles `MyMessageType` messages. \n",
-    "To handle multiple message types, developers can subclass the {py:class}`~autogen_core.components.RoutedAgent` class\n",
-    "which provides an easy-to use API to implement different message handlers for different message types.\n",
-    "See the next section on [message and communication](./message-and-communication.ipynb)."
-   ]
-  },
-  {
-   "cell_type": "markdown",
-   "metadata": {},
-   "source": [
-    "## Registering Agent Type\n",
-    "\n",
-    "To make agents available to the runtime, developers can use the\n",
-    "{py:meth}`~autogen_core.base.BaseAgent.register` class method of the\n",
-    "{py:class}`~autogen_core.base.BaseAgent` class.\n",
-    "The process of registration associates an agent type, which is uniquely identified by a string, \n",
-    "and a factory function\n",
-    "that creates an instance of the agent type of the given class.\n",
-    "The factory function is used to allow automatic creation of agent instances \n",
-    "when they are needed.\n",
-    "\n",
-    "Agent type ({py:class}`~autogen_core.base.AgentType`) is not the same as the agent class. In this example,\n",
-    "the agent type is `AgentType(\"my_agent\")` and the agent class is the Python class `MyAgent`.\n",
-    "The factory function is expected to return an instance of the agent class \n",
-    "on which the {py:meth}`~autogen_core.base.BaseAgent.register` class method is invoked.\n",
-    "Read [Agent Identity and Lifecycles](../core-concepts/agent-identity-and-lifecycle.md)\n",
-    "to learn more about agent type and identity.\n",
-    "\n",
-    "```{note}\n",
-    "Different agent types can be registered with factory functions that return \n",
-    "the same agent class. For example, in the factory functions, \n",
-    "variations of the constructor parameters\n",
-    "can be used to create different instances of the same agent class.\n",
-    "```\n",
-    "\n",
-    "To register an agent type with the \n",
-    "{py:class}`~autogen_core.application.SingleThreadedAgentRuntime`,\n",
-    "the following code can be used:"
-   ]
-  },
-  {
-   "cell_type": "code",
-   "execution_count": 2,
-   "metadata": {},
-   "outputs": [
-    {
-     "data": {
-      "text/plain": [
-       "AgentType(type='my_agent')"
-      ]
-     },
-     "execution_count": 2,
-     "metadata": {},
-     "output_type": "execute_result"
-    }
-   ],
-   "source": [
-    "from autogen_core.application import SingleThreadedAgentRuntime\n",
-    "\n",
-    "runtime = SingleThreadedAgentRuntime()\n",
-    "await MyAgent.register(runtime, \"my_agent\", lambda: MyAgent())"
-   ]
-  },
-  {
-   "cell_type": "markdown",
-   "metadata": {},
-   "source": [
-    "Once an agent type is registered, we can send a direct message to an agent instance\n",
-    "using an {py:class}`~autogen_core.base.AgentId`.\n",
-    "The runtime will create the instance the first time it delivers a\n",
-    "message to this instance."
-   ]
-  },
-  {
-   "cell_type": "code",
-   "execution_count": 3,
-   "metadata": {},
-   "outputs": [
-    {
-     "name": "stdout",
-     "output_type": "stream",
-     "text": [
-      "Received message: Hello, World!\n"
-     ]
-    }
-   ],
-   "source": [
-    "agent_id = AgentId(\"my_agent\", \"default\")\n",
-    "runtime.start()  # Start processing messages in the background.\n",
-    "await runtime.send_message(MyMessageType(\"Hello, World!\"), agent_id)\n",
-    "await runtime.stop()  # Stop processing messages in the background."
-   ]
-  },
-  {
-   "cell_type": "markdown",
-   "metadata": {},
-   "source": [
-    "```{note}\n",
-    "Because the runtime manages the lifecycle of agents, an {py:class}`~autogen_core.base.AgentId`\n",
-    "is only used to communicate with the agent or retrieve its metadata (e.g., description).\n",
-    "```"
-   ]
-  },
-  {
-   "cell_type": "markdown",
-   "metadata": {},
-   "source": [
-    "## Running the Single-Threaded Agent Runtime\n",
-    "\n",
-    "The above code snippet uses `runtime.start()` to start a background task\n",
-    "to process and deliver messages to recepients' message handlers.\n",
-    "This is a feature of the\n",
-    "local embedded runtime {py:class}`~autogen_core.application.SingleThreadedAgentRuntime`.\n",
-    "\n",
-    "To stop the background task immediately, use the `stop()` method:"
-   ]
-  },
-  {
-   "cell_type": "code",
-   "execution_count": 4,
-   "metadata": {},
-   "outputs": [],
-   "source": [
-    "runtime.start()\n",
-    "# ... Send messages, publish messages, etc.\n",
-    "await runtime.stop()  # This will return immediately but will not cancel\n",
-    "# any in-progress message handling."
-   ]
-  },
-  {
-   "cell_type": "markdown",
-   "metadata": {},
-   "source": [
-    "You can resume the background task by calling `start()` again.\n",
-    "\n",
-    "For batch scenarios such as running benchmarks for evaluating agents,\n",
-    "you may want to wait for the background task to stop automatically when\n",
-    "there are no unprocessed messages and no agent is handling messages --\n",
-    "the batch may considered complete.\n",
-    "You can achieve this by using the `stop_when_idle()` method:"
-   ]
-  },
-  {
-   "cell_type": "code",
-   "execution_count": 5,
-   "metadata": {},
-   "outputs": [],
-   "source": [
-    "runtime.start()\n",
-    "# ... Send messages, publish messages, etc.\n",
-    "await runtime.stop_when_idle()  # This will block until the runtime is idle."
-   ]
-  },
-  {
-   "cell_type": "markdown",
-   "metadata": {},
-   "source": [
-    "You can also directly process messages one-by-one without a background task using:"
-   ]
-  },
-  {
-   "cell_type": "code",
-   "execution_count": 6,
-   "metadata": {},
-   "outputs": [],
-   "source": [
-    "await runtime.process_next()"
-   ]
-  },
-  {
-   "cell_type": "markdown",
-   "metadata": {},
-   "source": [
-    "Other runtime implementations will have their own ways of running the runtime."
-   ]
-  }
- ],
- "metadata": {
-  "kernelspec": {
-   "display_name": "autogen_core",
-   "language": "python",
-   "name": "python3"
-  },
-  "language_info": {
-   "codemirror_mode": {
-    "name": "ipython",
-    "version": 3
-   },
-   "file_extension": ".py",
-   "mimetype": "text/x-python",
-   "name": "python",
-   "nbconvert_exporter": "python",
-   "pygments_lexer": "ipython3",
-   "version": "3.11.9"
-  }
- },
- "nbformat": 4,
- "nbformat_minor": 2
-=======
     "cells": [
         {
             "cell_type": "markdown",
@@ -558,5 +282,4 @@
     },
     "nbformat": 4,
     "nbformat_minor": 2
->>>>>>> c74c2d67
 }