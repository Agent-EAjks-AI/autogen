import asyncio
import datetime
import logging
import warnings
<<<<<<< HEAD
from collections import abc, defaultdict
from dataclasses import dataclass
from functools import partial
from typing import Any, Dict, List, Set, Tuple
=======
from ..io.base import IOStream
from ..formatting_utils import colored
>>>>>>> dd61eaae

from ..formatting_utils import colored
from .utils import consolidate_chat_info

logger = logging.getLogger(__name__)
Prerequisite = Tuple[int, int]


@dataclass
class ChatResult:
    """(Experimental) The result of a chat. Almost certain to be changed."""

    chat_id: int = None
    """chat id"""
    chat_history: List[Dict[str, any]] = None
    """The chat history."""
    summary: str = None
    """A summary obtained from the chat."""
    cost: tuple = None  # (dict, dict) - (total_cost, actual_cost_with_cache)
    """The cost of the chat. a tuple of (total_cost, total_actual_cost), where total_cost is a dictionary of cost information, and total_actual_cost is a dictionary of information on the actual incurred cost with cache."""
    human_input: List[str] = None
    """A list of human input solicited during the chat."""


def _validate_recipients(chat_queue: List[Dict[str, Any]]) -> None:
    """
    Validate recipients exits and warn repetitive recipients.
    """
    receipts_set = set()
    for chat_info in chat_queue:
        assert "recipient" in chat_info, "recipient must be provided."
        receipts_set.add(chat_info["recipient"])
    if len(receipts_set) < len(chat_queue):
        warnings.warn(
            "Repetitive recipients detected: The chat history will be cleared by default if a recipient appears more than once. To retain the chat history, please set 'clear_history=False' in the configuration of the repeating agent.",
            UserWarning,
        )


def __create_async_prerequisites(chat_queue: List[Dict[str, Any]]) -> List[Prerequisite]:
    """
    Create list of Prerequisite (prerequisite_chat_id, chat_id)
    """
    prerequisites = []
    for chat_info in chat_queue:
        if "chat_id" not in chat_info:
            raise ValueError("Each chat must have a unique id for async multi-chat execution.")
        chat_id = chat_info["chat_id"]
        pre_chats = chat_info.get("prerequisites", [])
        for pre_chat_id in pre_chats:
            if not isinstance(pre_chat_id, int):
                raise ValueError("Prerequisite chat id is not int.")
            prerequisites.append((chat_id, pre_chat_id))
    return prerequisites


def __find_async_chat_order(chat_ids: Set[int], prerequisites: List[Prerequisite]) -> List[int]:
    """Find chat order for async execution based on the prerequisite chats

    args:
        num_chats: number of chats
        prerequisites: List of Prerequisite (prerequisite_chat_id, chat_id)

    returns:
        list: a list of chat_id in order.
    """
    edges = defaultdict(set)
    indegree = defaultdict(int)
    for pair in prerequisites:
        chat, pre = pair[0], pair[1]
        if chat not in edges[pre]:
            indegree[chat] += 1
            edges[pre].add(chat)
    bfs = [i for i in chat_ids if i not in indegree]
    chat_order = []
    steps = len(indegree)
    for _ in range(steps + 1):
        if not bfs:
            break
        chat_order.extend(bfs)
        nxt = []
        for node in bfs:
            if node in edges:
                for course in edges[node]:
                    indegree[course] -= 1
                    if indegree[course] == 0:
                        nxt.append(course)
                        indegree.pop(course)
                edges.pop(node)
        bfs = nxt

    if indegree:
        return []
    return chat_order


def __post_carryover_processing(chat_info: Dict[str, Any]) -> None:
    iostream = IOStream.get_default()

    if "message" not in chat_info:
        warnings.warn(
            "message is not provided in a chat_queue entry. input() will be called to get the initial message.",
            UserWarning,
        )
    print_carryover = (
        ("\n").join([t for t in chat_info["carryover"]])
        if isinstance(chat_info["carryover"], list)
        else chat_info["carryover"]
    )
    message = chat_info.get("message")
    if isinstance(message, str):
        print_message = message
    elif callable(message):
        print_message = "Callable: " + message.__name__
    elif isinstance(message, dict):
        print_message = "Dict: " + str(message)
    elif message is None:
        print_message = "None"
    iostream.print(colored("\n" + "*" * 80, "blue"), flush=True, sep="")
    iostream.print(
        colored(
            "Starting a new chat....",
            "blue",
        ),
        flush=True,
    )
    if chat_info.get("verbose", False):
        iostream.print(colored("Message:\n" + print_message, "blue"), flush=True)
        iostream.print(colored("Carryover:\n" + print_carryover, "blue"), flush=True)
    iostream.print(colored("\n" + "*" * 80, "blue"), flush=True, sep="")


def initiate_chats(chat_queue: List[Dict[str, Any]]) -> List[ChatResult]:
    """Initiate a list of chats.

    Args:
        chat_queue (List[Dict]): a list of dictionaries containing the information about the chats.

        Each dictionary should contain the input arguments for [`ConversableAgent.initiate_chat`](/docs/reference/agentchat/conversable_agent#initiate_chat). For example:
            - "sender": the sender agent.
            - "recipient": the recipient agent.
            - "clear_history" (bool): whether to clear the chat history with the agent. Default is True.
            - "silent" (bool or None): (Experimental) whether to print the messages in this conversation. Default is False.
            - "cache" (AbstractCache or None): the cache client to use for this conversation. Default is None.
            - "max_turns" (int or None): maximum number of turns for the chat. If None, the chat will continue until a termination condition is met. Default is None.
            - "summary_method" (str or callable): a string or callable specifying the method to get a summary from the chat. Default is DEFAULT_summary_method, i.e., "last_msg".
            - "summary_args" (dict): a dictionary of arguments to be passed to the summary_method. Default is {}.
            - "message" (str, callable or None): if None, input() will be called to get the initial message.
            - **context: additional context information to be passed to the chat.
                - "carryover": It can be used to specify the carryover information to be passed to this chat.
                    If provided, we will combine this carryover with the "message" content when generating the initial chat
                    message in `generate_init_message`.

    Returns:
        (list): a list of ChatResult objects corresponding to the finished chats in the chat_queue.
    """

    consolidate_chat_info(chat_queue)
    _validate_recipients(chat_queue)
    current_chat_queue = chat_queue.copy()
    finished_chats = []
    while current_chat_queue:
        chat_info = current_chat_queue.pop(0)
        _chat_carryover = chat_info.get("carryover", [])
        if isinstance(_chat_carryover, str):
            _chat_carryover = [_chat_carryover]
        chat_info["carryover"] = _chat_carryover + [r.summary for r in finished_chats]
        __post_carryover_processing(chat_info)
        sender = chat_info["sender"]
        chat_res = sender.initiate_chat(**chat_info)
        finished_chats.append(chat_res)
    return finished_chats


def __system_now_str():
    ct = datetime.datetime.now()
    return f" System time at {ct}. "


def _on_chat_future_done(chat_future: asyncio.Future, chat_id: int):
    """
    Update ChatResult when async Task for Chat is completed.
    """
    logger.debug(f"Update chat {chat_id} result on task completion." + __system_now_str())
    chat_result = chat_future.result()
    chat_result.chat_id = chat_id


async def _dependent_chat_future(
    chat_id: int, chat_info: Dict[str, Any], prerequisite_chat_futures: Dict[int, asyncio.Future]
) -> asyncio.Task:
    """
    Create an async Task for each chat.
    """
    logger.debug(f"Create Task for chat {chat_id}." + __system_now_str())
    _chat_carryover = chat_info.get("carryover", [])
    finished_chats = dict()
    for chat in prerequisite_chat_futures:
        chat_future = prerequisite_chat_futures[chat]
        if chat_future.cancelled():
            raise RuntimeError(f"Chat {chat} is cancelled.")

        # wait for prerequisite chat results for the new chat carryover
        finished_chats[chat] = await chat_future

    if isinstance(_chat_carryover, str):
        _chat_carryover = [_chat_carryover]
    chat_info["carryover"] = _chat_carryover + [finished_chats[pre_id].summary for pre_id in finished_chats]
    __post_carryover_processing(chat_info)
    sender = chat_info["sender"]
    chat_res_future = asyncio.create_task(sender.a_initiate_chat(**chat_info))
    call_back_with_args = partial(_on_chat_future_done, chat_id=chat_id)
    chat_res_future.add_done_callback(call_back_with_args)
    logger.debug(f"Task for chat {chat_id} created." + __system_now_str())
    return chat_res_future


async def a_initiate_chats(chat_queue: List[Dict[str, Any]]) -> Dict[int, ChatResult]:
    """(async) Initiate a list of chats.

    args:
        Please refer to `initiate_chats`.


    returns:
        (Dict): a dict of ChatId: ChatResult corresponding to the finished chats in the chat_queue.
    """
    consolidate_chat_info(chat_queue)
    _validate_recipients(chat_queue)
    chat_book = {chat_info["chat_id"]: chat_info for chat_info in chat_queue}
    num_chats = chat_book.keys()
    prerequisites = __create_async_prerequisites(chat_queue)
    chat_order_by_id = __find_async_chat_order(num_chats, prerequisites)
    finished_chat_futures = dict()
    for chat_id in chat_order_by_id:
        chat_info = chat_book[chat_id]
        prerequisite_chat_ids = chat_info.get("prerequisites", [])
        pre_chat_futures = dict()
        for pre_chat_id in prerequisite_chat_ids:
            pre_chat_future = finished_chat_futures[pre_chat_id]
            pre_chat_futures[pre_chat_id] = pre_chat_future
        current_chat_future = await _dependent_chat_future(chat_id, chat_info, pre_chat_futures)
        finished_chat_futures[chat_id] = current_chat_future
    await asyncio.gather(*list(finished_chat_futures.values()))
    finished_chats = dict()
    for chat in finished_chat_futures:
        chat_result = finished_chat_futures[chat].result()
        finished_chats[chat] = chat_result
    return finished_chats<|MERGE_RESOLUTION|>--- conflicted
+++ resolved
@@ -2,15 +2,8 @@
 import datetime
 import logging
 import warnings
-<<<<<<< HEAD
-from collections import abc, defaultdict
-from dataclasses import dataclass
-from functools import partial
-from typing import Any, Dict, List, Set, Tuple
-=======
 from ..io.base import IOStream
 from ..formatting_utils import colored
->>>>>>> dd61eaae
 
 from ..formatting_utils import colored
 from .utils import consolidate_chat_info
